package scenery.rendermodules.opengl

import cleargl.*
import com.jogamp.common.nio.Buffers
import com.jogamp.opengl.GL
import com.jogamp.opengl.GL4
import org.slf4j.Logger
import org.slf4j.LoggerFactory
import scenery.*
import java.nio.FloatBuffer
import java.nio.IntBuffer
import java.util.*

/**
 * <Description>
 *
 * @author Ulrik Günther <hello@ulrik.is>
 */

/*
        the first texture units are reserved for the geometry buffer
     */
fun GLFramebuffer.textureTypeToUnit(type: String): Int {
    return this.boundBufferNum + when (type) {
        "ambient" -> 0
        "diffuse" -> 1
        "specular" -> 2
        "normal" -> 3
        "displacement" -> 4
        else -> {
            System.err.println("Unknown texture type $type"); 10
        }
    }
}

class DeferredLightingRenderer {
    protected var logger: Logger = LoggerFactory.getLogger("DeferredLightingRenderer")
    protected var gl: GL4
    protected var width: Int
    protected var height: Int
    protected var geometryBuffer: ArrayList<GLFramebuffer>
<<<<<<< HEAD
    protected var hdrBuffer: GLFramebuffer
=======
    protected var hdrBuffer: ArrayList<GLFramebuffer>
    protected var combinationBuffer: ArrayList<GLFramebuffer>
>>>>>>> 643eee73
    protected var lightingPassProgram: GLProgram
    protected var hdrPassProgram: GLProgram
    protected var combinerProgram: GLProgram

    protected var textures = HashMap<String, GLTexture>()

    protected var debugBuffers = 0;
    protected var doSSAO = 1;
    protected var doHDR = 1;

    var exposure = 0.02f;
    var gamma = 2.2f;
    var ssao_filterRadius = GLVector(0.0f, 0.0f);
    var ssao_distanceThreshold = 5.0f;

    var vrEnabled = true
    var eyes = (0..0)

    constructor(gl: GL4, width: Int, height: Int) {
        this.gl = gl
        this.width = width
        this.height = height

        ssao_filterRadius = GLVector(10.0f/width, 10.0f/height)

        if(vrEnabled) {
            eyes = (0..1)
        }

        geometryBuffer = ArrayList<GLFramebuffer>()
<<<<<<< HEAD
=======
        hdrBuffer = ArrayList<GLFramebuffer>()
        combinationBuffer = ArrayList<GLFramebuffer>()
>>>>>>> 643eee73

        eyes.forEach {
            // create 32bit position buffer, 16bit normal buffer, 8bit diffuse buffer and 24bit depth buffer
            val actualWidth = if (vrEnabled) this.width / 2 else this.width
            val actualHeight = if (vrEnabled) this.height else this.height

            val gb = GLFramebuffer(this.gl, actualWidth, actualHeight)
            gb.addFloatRGBBuffer(this.gl, 32)
            gb.addFloatRGBBuffer(this.gl, 16)
            gb.addUnsignedByteRGBABuffer(this.gl, 8)
            gb.addDepthBuffer(this.gl, 24, 1)
<<<<<<< HEAD
//        geometryBuffer.addFloatRGBBuffer(this.gl, 16)

            gb.checkDrawBuffers(this.gl)

            geometryBuffer.add(gb)
        }

        logger.info(geometryBuffer.map { it.toString() }.joinToString("\n"))

        // create HDR buffer
        hdrBuffer = GLFramebuffer(this.gl, this.width, this.height)
        hdrBuffer.addFloatRGBBuffer(this.gl, 32)
        hdrBuffer.addFloatRGBBuffer(this.gl, 32)
        hdrBuffer.checkDrawBuffers(this.gl)
=======
            gb.checkDrawBuffers(this.gl)

            geometryBuffer.add(gb)


            // HDR buffers
            val hdrB = GLFramebuffer(this.gl, actualWidth, actualHeight)
            hdrB.addFloatRGBBuffer(this.gl, 32)
            hdrB.addFloatRGBBuffer(this.gl, 32)
            hdrB.checkDrawBuffers(this.gl)

            hdrBuffer.add(hdrB)

            val cb = GLFramebuffer(this.gl, actualWidth, actualHeight)
            cb.addUnsignedByteRGBABuffer(this.gl, 8)
            cb.checkDrawBuffers(this.gl)

            combinationBuffer.add(cb)
        }

        logger.info(geometryBuffer.map { it.toString() }.joinToString("\n"))
>>>>>>> 643eee73

        lightingPassProgram = GLProgram.buildProgram(gl, DeferredLightingRenderer::class.java,
                arrayOf("shaders/Dummy.vert", "shaders/FullscreenQuadGenerator.geom", "shaders/DeferredLighting.frag"))

        hdrPassProgram = GLProgram.buildProgram(gl, DeferredLightingRenderer::class.java,
                arrayOf("shaders/Dummy.vert", "shaders/FullscreenQuadGenerator.geom", "shaders/HDR.frag"))

        combinerProgram = GLProgram.buildProgram(gl, DeferredLightingRenderer::class.java,
                arrayOf("shaders/Dummy.vert", "shaders/FullscreenQuadGenerator.geom", "shaders/Combiner.frag"))

        gl.glViewport(0, 0, this.width, this.height)
        gl.glClearColor(0.0f, 0.0f, 0.0f, 0.0f)
    }

    protected fun GeometryType.toOpenGLType(): Int {
        return when(this) {
            GeometryType.TRIANGLE_STRIP -> GL.GL_TRIANGLE_STRIP
            GeometryType.POLYGON -> GL.GL_TRIANGLES
            GeometryType.TRIANGLES -> GL.GL_TRIANGLES
            GeometryType.TRIANGLE_FAN -> GL.GL_TRIANGLE_FAN
            GeometryType.POINTS -> GL.GL_POINTS
            GeometryType.LINE -> GL.GL_LINE_STRIP
        }
    }


    fun toggleDebug() {
        if(debugBuffers == 0) {
            debugBuffers = 1;
        } else {
            debugBuffers = 0;
        }
    }

    fun toggleSSAO() {
        if(doSSAO == 0) {
            logger.info("SSAO is now on")
            doSSAO = 1;
        } else {
            logger.info("SSAO is now off")
            doSSAO = 0;
        }
    }

    fun toggleHDR() {
        if(doHDR == 0) {
            logger.info("HDR is now on")
            doHDR = 1;
        } else {
            logger.info("HDR is now on")
            doHDR = 0
        }
    }

    fun increaseExposure() {
        exposure += 0.05f
    }

    fun decreaseExposure() {
        if(exposure - 0.05f > 0.0f) {
            exposure -= 0.05f
        }
    }

    fun increaseGamma() {
        gamma += 0.05f
    }

    fun decreaseGamma() {
        if(gamma - 0.05f > 0.0f) {
            gamma -= 0.05f
        }
    }

    fun getOpenGLObjectStateFromNode(node: Node): OpenGLObjectState {
        return node.metadata["DeferredLightingRenderer"] as OpenGLObjectState
    }

    fun initializeScene(scene: Scene) {
        scene.discover(scene, { it is HasGeometry })
                .forEach { it ->
            it.metadata.put("DeferredLightingRenderer", OpenGLObjectState())
            initializeNode(it)
        }

        logger.info("Initialized ${textures.size} textures")
    }

    protected fun setMaterialUniformsForNode(n: Node, gl: GL4, s: OpenGLObjectState, program: GLProgram) {
        program.use(gl)
        program.getUniform("Material.Shininess").setFloat(0.001f);

        if (n.material != null) {
            program.getUniform("Material.Ka").setFloatVector(n.material!!.ambient);
            program.getUniform("Material.Kd").setFloatVector(n.material!!.diffuse);
            program.getUniform("Material.Ks").setFloatVector(n.material!!.specular);

            if(n.material!!.doubleSided) {
                gl.glDisable(GL.GL_CULL_FACE)
            }
        } else {
            program.getUniform("Material.Ka").setFloatVector3(n.position.toFloatBuffer());
            program.getUniform("Material.Kd").setFloatVector3(n.position.toFloatBuffer());
            program.getUniform("Material.Ks").setFloatVector3(n.position.toFloatBuffer());
        }

        s.textures.forEach { type, glTexture ->
            val samplerIndex = geometryBuffer.first().textureTypeToUnit(type)

            if(glTexture != null) {
                gl.glActiveTexture(GL.GL_TEXTURE0 + samplerIndex)
                gl.glBindTexture(GL.GL_TEXTURE_2D, glTexture.id)
                program.getUniform("ObjectTextures[" + (samplerIndex - geometryBuffer.first().boundBufferNum) + "]").setInt(samplerIndex)
            }
        }

        if(s.textures.size > 0){
            program.getUniform("materialType").setInt(1)
        }

        if(s.textures.containsKey("normal")) {
            program.getUniform("materialType").setInt(3)
        }
    }

    protected fun preDrawAndUpdateGeometryForNode(n: Node) {
        if(n is HasGeometry) {
            n.preDraw()

            if(n.dirty) {
                updateVertices(n)
                updateNormals(n)

                if (n.texcoords.size > 0) {
                    updateTextureCoords(n)
                }

                if (n.indices.size > 0) {
                    updateIndices(n)
                }
            }
        }
    }

    fun render(scene: Scene) {

        val renderOrderList = ArrayList<Node>()
        val cam: Camera = scene.findObserver()
        var mv: GLMatrix
        var mvp: GLMatrix
        var proj: GLMatrix

        scene.discover(scene, { n -> n is Renderable && n is HasGeometry && n.visible }).forEach {
            renderOrderList.add(it)
        }

        // depth-sorting based on camera position
//        renderOrderList.sort {
//            a, b ->
//            (a.position.z() - b.position.z()).toInt()
//        }

        cam.view?.setCamera(cam.position, cam.position + cam.forward, cam.up)
        cam.projection = GLMatrix().setPerspectiveProjectionMatrix(70.0f / 180.0f * Math.PI.toFloat(),
                (1.0f * width) / (1.0f * height), 0.1f, 1000f)

        val instanceGroups = renderOrderList.groupBy { it.instanceOf }

//        System.err.println("Instance groups:\n${instanceGroups.keys.map {
//            key ->
//            "  <${key?.name}> " + instanceGroups.get(key)!!.map { it.name }.joinToString(", ") + "\n"
//        }.joinToString("")}")

        gl.glDisable(GL.GL_SCISSOR_TEST)
        gl.glEnable(GL.GL_DEPTH_TEST)
        gl.glViewport(0, 0, geometryBuffer.first().width, geometryBuffer.first().height)

        eyes.forEachIndexed { i, eye ->
            geometryBuffer[i].setDrawBuffers(gl)
            gl.glClear(GL.GL_COLOR_BUFFER_BIT or GL.GL_DEPTH_BUFFER_BIT)
        }

        gl.glEnable(GL.GL_CULL_FACE)
        gl.glFrontFace(GL.GL_CCW)
        gl.glCullFace(GL.GL_BACK)
        gl.glDepthFunc(GL.GL_LEQUAL)

        instanceGroups[null]?.forEach nonInstancedDrawing@ { n ->
            if(n in instanceGroups.keys) {
                return@nonInstancedDrawing
            }

            if(!n.metadata.containsKey("DeferredLightingRenderer")) {
                n.metadata.put("DeferredLightingRenderer", OpenGLObjectState())
                initializeNode(n)
            }

            val s = getOpenGLObjectStateFromNode(n)
            n.updateWorld(true, false)

            if (n is Skybox) {
                gl.glCullFace(GL.GL_FRONT)
                gl.glDepthFunc(GL.GL_LEQUAL)
            }

<<<<<<< HEAD
            preDrawAndUpdateGeometryForNode(n)

            eyes.forEachIndexed { i, eye ->
=======
            eyes.forEachIndexed { i, eye ->
                mv = cam.view!!.clone()
                mv.translate(0.5f * Math.pow(-1.0, 1.0 * i).toFloat(), 0.0f, 0.0f)
                mv.mult(cam.rotation)
                mv.mult(n.world)

                proj = cam.projection!!.clone()
                mvp = proj.clone()
                mvp.mult(mv)

                s.program?.let { program ->
                    program.use(gl)
                    program.getUniform("ModelMatrix")!!.setFloatMatrix(n.model, false);
                    program.getUniform("ModelViewMatrix")!!.setFloatMatrix(mv, false)
                    program.getUniform("ProjectionMatrix")!!.setFloatMatrix(cam.projection, false)
                    program.getUniform("MVP")!!.setFloatMatrix(mvp, false)

                    setMaterialUniformsForNode(n, gl, s, program)
                }

                preDrawAndUpdateGeometryForNode(n)
>>>>>>> 643eee73
                geometryBuffer[i].setDrawBuffers(gl)
                drawNode(n)
            }
        }

        instanceGroups.keys.filterNotNull().forEach instancedDrawing@ { n ->
            var start = System.nanoTime()

            if(!n.metadata.containsKey("DeferredLightingRenderer")) {
                n.metadata.put("DeferredLightingRenderer", OpenGLObjectState())
                initializeNode(n)
            }

            val s = getOpenGLObjectStateFromNode(n)
            val instances = instanceGroups[n]!!

            logger.trace("${n.name} has additional instance buffers: ${s.additionalBufferIds.keys}")
            logger.trace("${n.name} instancing: Instancing group size is ${instances.size}")

            val matrixSize = 4*4
            val models = ArrayList<Float>()
            val modelviews = ArrayList<Float>()
            val modelviewprojs = ArrayList<Float>()

            models.ensureCapacity(matrixSize * instances.size)
            modelviews.ensureCapacity(matrixSize * instances.size)
            modelviewprojs.ensureCapacity(matrixSize * instances.size)

            mv = GLMatrix.getIdentity()
            proj = GLMatrix.getIdentity()
            mvp = GLMatrix.getIdentity()
            var mo = GLMatrix.getIdentity()

            instances.forEachIndexed { i, node ->
                node.updateWorld(true, false)

                mo = node.model.clone()
                mv = cam.view!!.clone().mult(cam.rotation)
                mv.mult(node.world)

                proj = cam.projection!!.clone()
                mvp = proj.clone()
                mvp.mult(mv)

                models.addAll(mo.floatArray.asSequence())
                modelviews.addAll(mv.floatArray.asSequence())
                modelviewprojs.addAll(mvp.floatArray.asSequence())
            }

            logger.trace("${n.name} instancing: Collected ${modelviewprojs.size/matrixSize} MVPs in ${(System.nanoTime()-start)/10e6}ms")

            // bind instance buffers
            start = System.nanoTime()
            val matrixSizeBytes: Long = 1L*Buffers.SIZEOF_FLOAT * matrixSize * instances.size

            gl.gL4.glBindVertexArray(s.mVertexArrayObject[0])

            gl.gL4.glBindBuffer(GL.GL_ARRAY_BUFFER, s.additionalBufferIds["Model"]!!);
            gl.gL4.glBufferData(GL.GL_ARRAY_BUFFER, matrixSizeBytes,
                    FloatBuffer.wrap(models.toFloatArray()), GL.GL_DYNAMIC_DRAW);

            gl.gL4.glBindBuffer(GL.GL_ARRAY_BUFFER, s.additionalBufferIds["ModelView"]!!);
            gl.gL4.glBufferData(GL.GL_ARRAY_BUFFER, matrixSizeBytes,
                    FloatBuffer.wrap(modelviews.toFloatArray()), GL.GL_DYNAMIC_DRAW);

            gl.gL4.glBindBuffer(GL.GL_ARRAY_BUFFER, s.additionalBufferIds["MVP"]!!);
            gl.gL4.glBufferData(GL.GL_ARRAY_BUFFER, matrixSizeBytes,
                    FloatBuffer.wrap(modelviewprojs.toFloatArray()), GL.GL_DYNAMIC_DRAW);

            logger.trace("${n.name} instancing: Updated matrix buffers in ${(System.nanoTime()-start)/10e6}ms")

            s.program?.let {
                setMaterialUniformsForNode(n, gl, s, it)
            }

            preDrawAndUpdateGeometryForNode(n)
<<<<<<< HEAD

            eyes.forEachIndexed { i, eye ->
                geometryBuffer[i].setDrawBuffers(gl)
                drawNodeInstanced(n, instances.size)
            }
        }
=======

            eyes.forEachIndexed { i, eye ->
                geometryBuffer[i].setDrawBuffers(gl)
                drawNodeInstanced(n, instances.size)
            }
        }
        val lights = scene.discover(scene, { it is PointLight })

        eyes.forEachIndexed { i, eye ->
            lightingPassProgram.bind()

            lightingPassProgram.getUniform("numLights").setInt(lights.size)
            lightingPassProgram.getUniform("ProjectionMatrix").setFloatMatrix(cam.projection!!.clone(), false)
            lightingPassProgram.getUniform("InverseProjectionMatrix").setFloatMatrix(cam.projection!!.clone().invert(), false)

            for (i in 0..lights.size - 1) {
                lightingPassProgram.getUniform("lights[$i].Position").setFloatVector(lights[i].position)
                lightingPassProgram.getUniform("lights[$i].Color").setFloatVector((lights[i] as PointLight).emissionColor)
                lightingPassProgram.getUniform("lights[$i].Intensity").setFloat((lights[i] as PointLight).intensity)
                lightingPassProgram.getUniform("lights[$i].Linear").setFloat((lights[i] as PointLight).linear)
                lightingPassProgram.getUniform("lights[$i].Quadratic").setFloat((lights[i] as PointLight).quadratic)
            }
>>>>>>> 643eee73

            lightingPassProgram.getUniform("gPosition").setInt(0)
            lightingPassProgram.getUniform("gNormal").setInt(1)
            lightingPassProgram.getUniform("gAlbedoSpec").setInt(2)
            lightingPassProgram.getUniform("gDepth").setInt(3)

<<<<<<< HEAD
        val lights = scene.discover(scene, { it is PointLight })
        lightingPassProgram.getUniform("numLights").setInt(lights.size)
        lightingPassProgram.getUniform("ProjectionMatrix").setFloatMatrix(cam.projection!!.clone(), false)
        lightingPassProgram.getUniform("InverseProjectionMatrix").setFloatMatrix(cam.projection!!.clone().invert(), false)

        for (i in 0..lights.size - 1) {
            lightingPassProgram.getUniform("lights[$i].Position").setFloatVector(lights[i].position)
            lightingPassProgram.getUniform("lights[$i].Color").setFloatVector((lights[i] as PointLight).emissionColor)
            lightingPassProgram.getUniform("lights[$i].Intensity").setFloat((lights[i] as PointLight).intensity)
            lightingPassProgram.getUniform("lights[$i].Linear").setFloat((lights[i] as PointLight).linear)
            lightingPassProgram.getUniform("lights[$i].Quadratic").setFloat((lights[i] as PointLight).quadratic)
        }
=======
            lightingPassProgram.getUniform("debugDeferredBuffers").setInt(debugBuffers)
            lightingPassProgram.getUniform("ssao_filterRadius").setFloatVector(ssao_filterRadius)
            lightingPassProgram.getUniform("ssao_distanceThreshold").setFloat(ssao_distanceThreshold)
            lightingPassProgram.getUniform("doSSAO").setInt(doSSAO)

            geometryBuffer[i].bindTexturesToUnitsWithOffset(gl, 0)
            hdrBuffer[i].setDrawBuffers(gl)
>>>>>>> 643eee73

            gl.glViewport(0, 0, hdrBuffer[i].width, hdrBuffer[i].height)

            gl.glDisable(GL.GL_CULL_FACE)
            gl.glDisable(GL.GL_BLEND)
            gl.glDisable(GL.GL_DEPTH_TEST)
            gl.glPointSize(1.5f)
            gl.glEnable(GL4.GL_PROGRAM_POINT_SIZE)

<<<<<<< HEAD
        eyes.forEachIndexed { i, eye ->
            logger.info("Rendering for eye #$i")
            if (i == 0) {
                gl.glClearColor(1.0f, 0.0f, 0.0f, 1.0f)
            } else {
                gl.glClearColor(0.0f, 1.0f, 0.0f, 0.0f)
            }

            geometryBuffer[i].bindTexturesToUnitsWithOffset(gl, 0)
            hdrBuffer.setDrawBuffers(gl)

            if (vrEnabled) {
                gl.glEnable(GL.GL_SCISSOR_TEST)
                gl.glViewport(width / 2 * i, 0, width / 2, height);
                logger.info("VP: ${width / 2 * i}, 0 -> ${width / 2}, $height")
                gl.glScissor(width / 2 * i, 0, width / 2, height);
            }

            gl.glDisable(GL.GL_CULL_FACE)
            gl.glDisable(GL.GL_BLEND)
            gl.glDisable(GL.GL_DEPTH_TEST)
            gl.glPointSize(1.5f)
            gl.glEnable(GL4.GL_PROGRAM_POINT_SIZE)

            gl.glClear(GL.GL_COLOR_BUFFER_BIT or GL.GL_DEPTH_BUFFER_BIT)

            if (doHDR == 0) {
                geometryBuffer.first().revertToDefaultFramebuffer(gl)
                renderFullscreenQuad(lightingPassProgram)
            } else {
                renderFullscreenQuad(lightingPassProgram)

                hdrBuffer.bindTexturesToUnitsWithOffset(gl, 0)
                hdrBuffer.revertToDefaultFramebuffer(gl)

                if (vrEnabled) {
                    gl.glEnable(GL.GL_SCISSOR_TEST)
                    gl.glViewport(width / 2 * i, 0, width / 2, height);
                    logger.info("VP: ${width / 2 * i}, 0 -> ${width / 2}, $height")
                    gl.glScissor(width / 2 * i, 0, width / 2, height);
                }

=======
            gl.glClear(GL.GL_COLOR_BUFFER_BIT or GL.GL_DEPTH_BUFFER_BIT)

            if (doHDR == 0) {
                combinationBuffer[i].setDrawBuffers(gl)
                gl.glViewport(0, 0, combinationBuffer[i].width, combinationBuffer[i].height)
                gl.glClear(GL.GL_COLOR_BUFFER_BIT or GL.GL_DEPTH_BUFFER_BIT)

                renderFullscreenQuad(lightingPassProgram)
            } else {
                // render to the active, eye-dependent HDR buffer
                renderFullscreenQuad(lightingPassProgram)

                hdrBuffer[i].bindTexturesToUnitsWithOffset(gl, 0)
                combinationBuffer[i].setDrawBuffers(gl)

                gl.glViewport(0, 0, combinationBuffer[i].width, combinationBuffer[i].height)
                gl.glClear(GL.GL_COLOR_BUFFER_BIT or GL.GL_DEPTH_BUFFER_BIT)

>>>>>>> 643eee73
                hdrPassProgram.getUniform("Gamma").setFloat(this.gamma)
                hdrPassProgram.getUniform("Exposure").setFloat(this.exposure)
                renderFullscreenQuad(hdrPassProgram)
            }
<<<<<<< HEAD
=======
        }

        combinationBuffer.first().revertToDefaultFramebuffer(gl)
        gl.glDisable(GL4.GL_SCISSOR_TEST)
        gl.glViewport(0, 0, width, height)
        gl.glScissor(0, 0, width, height)

        if (vrEnabled) {
            combinationBuffer[0].bindTexturesToUnitsWithOffset(gl, 0)
            combinationBuffer[1].bindTexturesToUnitsWithOffset(gl, 1)
            combinerProgram.getUniform("vrActive").setInt(1)
            combinerProgram.getUniform("leftEye").setInt(0)
            combinerProgram.getUniform("rightEye").setInt(1)
            renderFullscreenQuad(combinerProgram)
        } else {
            combinationBuffer.first().bindTexturesToUnitsWithOffset(gl, 0)
            combinerProgram.getUniform("leftEye").setInt(0)
            combinerProgram.getUniform("rightEye").setInt(0)
            combinerProgram.getUniform("vrActive").setInt(0)
            renderFullscreenQuad(combinerProgram)
>>>>>>> 643eee73
        }
    }

    fun renderFullscreenQuad(quadGenerator: GLProgram) {
       val quadId: IntBuffer = IntBuffer.allocate(1)

        quadGenerator.gl.gL4.glGenVertexArrays(1, quadId)
        quadGenerator.gl.gL4.glBindVertexArray(quadId.get(0))

        // fake call to draw one point, geometry is generated in shader pipeline
        quadGenerator.gl.gL4.glDrawArrays(GL.GL_POINTS, 0, 1)
        quadGenerator.gl.gL4.glBindTexture(GL.GL_TEXTURE_2D, 0)

        quadGenerator.gl.gL4.glBindVertexArray(0)
        quadGenerator.gl.gL4.glDeleteVertexArrays(1, quadId)
    }

    fun initializeNode(node: Node): Boolean {
        var s: OpenGLObjectState

        if(node.instanceOf == null) {
            s = node.metadata["DeferredLightingRenderer"] as OpenGLObjectState
        } else {
            s = node.instanceOf!!.metadata["DeferredLightingRenderer"] as OpenGLObjectState
            node.metadata["DeferredLightingRenderer"] = s

            if(!s.initialized) {
                logger.trace("Instance not yet initialized, doing now...")
                initializeNode(node.instanceOf!!)
            }

            if(!s.additionalBufferIds.containsKey("Model") || !s.additionalBufferIds.containsKey("ModelView") || !s.additionalBufferIds.containsKey("MVP")) {
                logger.trace("${node.name} triggered instance buffer creation")
                createInstanceBuffer(node.instanceOf!!)
                logger.trace("---")
            }
            return true
        }

        if(s.initialized) {
            return true
        }

        // generate VAO for attachment of VBO and indices
        gl.gL3.glGenVertexArrays(1, s.mVertexArrayObject, 0)

        // generate three VBOs for coords, normals, texcoords
        gl.glGenBuffers(3, s.mVertexBuffers, 0)
        gl.glGenBuffers(1, s.mIndexBuffer, 0)

        if (node.material == null || node.material !is OpenGLMaterial || (node.material as OpenGLMaterial).program == null) {
            if(node.useClassDerivedShader) {
                val javaClass = node.javaClass.simpleName
                val className = javaClass.substring(javaClass.indexOf(".") + 1)

                val shaders = arrayOf(".vert", ".geom", ".tese", ".tesc", ".frag", ".comp")
                        .map { "shaders/$className$it" }
                        .filter {
                            DeferredLightingRenderer::class.java.getResource(it) != null
                        }

                s.program = GLProgram.buildProgram(gl, DeferredLightingRenderer::class.java,
                        shaders.toTypedArray())
            }
            else if(node.metadata.filter { it.value is OpenGLShaderPreference }.isNotEmpty()) {
//                val prefs = node.metadata.first { it is OpenGLShaderPreference } as OpenGLShaderPreference
                val prefs = node.metadata["ShaderPreference"] as OpenGLShaderPreference

                if(prefs.parameters.size > 0) {
                    s.program = GLProgram.buildProgram(gl, node.javaClass,
                            prefs.shaders.toTypedArray(), prefs.parameters)
                } else {
                    try {
                        s.program = GLProgram.buildProgram(gl, node.javaClass,
                                prefs.shaders.toTypedArray())
                    } catch(e: NullPointerException) {
                        s.program = GLProgram.buildProgram(gl, this.javaClass,
                                prefs.shaders.map { "shaders/" + it }.toTypedArray())
                    }

                }
            }
            else
            {
                s.program = GLProgram.buildProgram(gl, DeferredLightingRenderer::class.java,
                        arrayOf("shaders/DefaultDeferred.vert", "shaders/DefaultDeferred.frag"))
            }
        } else {
            s.program = (node.material as OpenGLMaterial).program
        }

        if(node is HasGeometry) {
            setVerticesAndCreateBufferForNode(node)
            setNormalsAndCreateBufferForNode(node)

            if (node.texcoords.size > 0) {
                setTextureCoordsAndCreateBufferForNode(node)
            }

            if (node.indices.size > 0) {
                setIndicesAndCreateBufferForNode(node)
            }
        }

        node.material?.textures?.forEach {
            type, texture ->
            if(!textures.containsKey(texture)) {
                logger.trace("Loading texture $texture for ${node.name}")
                val glTexture = GLTexture.loadFromFile(gl, texture, true, 1)
                s.textures.put(type, glTexture)
                textures.put(texture, glTexture)
            } else {
                s.textures.put(type, textures[texture]!!)
            }
        }

        s.initialized = true
        return true
    }

    fun reshape(newWidth: Int, newHeight: Int) {
        this.width = newWidth
        this.height = newHeight

        if (vrEnabled) {
            geometryBuffer.forEach {
                it.resize(gl, newWidth / 2, newHeight / 2)
            }
<<<<<<< HEAD
        } else {
            geometryBuffer.first().resize(gl, newWidth, newHeight)
            hdrBuffer.resize(gl, newWidth, newHeight)
=======

            hdrBuffer.forEach {
                it.resize(gl, newWidth / 2, newHeight / 2)
            }
        } else {
            geometryBuffer.first().resize(gl, newWidth, newHeight)
            hdrBuffer.first().resize(gl, newWidth, newHeight)
>>>>>>> 643eee73
        }

        gl.glClear(GL.GL_DEPTH_BUFFER_BIT or GL.GL_COLOR_BUFFER_BIT)
        gl.glViewport(0, 0, this.width, this.height)
    }

    private fun createInstanceBuffer(node: Node) {
        val s = getOpenGLObjectStateFromNode(node)

        val matrixSize = 4*4
        val vectorSize = 4
        val locationBase = 3
        val matrices = arrayOf("Model", "ModelView", "MVP")
        val i = IntArray(matrices.size)

        gl.gL4.glBindVertexArray(s.mVertexArrayObject[0])
        gl.gL4.glGenBuffers(matrices.size, i, 0)

        i.forEachIndexed { locationOffset, bufferId ->
            s.additionalBufferIds.put(matrices[locationOffset], bufferId)

            gl.gL4.glBindBuffer(GL.GL_ARRAY_BUFFER, bufferId)

            for (offset in 0..3) {
                val l = locationBase + locationOffset*vectorSize + offset

                val pointerOffsetBytes: Long = 1L * Buffers.SIZEOF_FLOAT * offset * vectorSize
                val matrixSizeBytes = matrixSize * Buffers.SIZEOF_FLOAT

                gl.gL4.glEnableVertexAttribArray(l)
                gl.gL4.glVertexAttribPointer(l, vectorSize, GL.GL_FLOAT, false,
                        matrixSizeBytes, pointerOffsetBytes)
                gl.gL4.glVertexAttribDivisor(l, 1)
            }
        }

        gl.gL4.glBindBuffer(GL.GL_ARRAY_BUFFER, 0)
        gl.gL4.glBindVertexArray(0)
    }

    fun setVerticesAndCreateBufferForNode(node: Node) {
        val s = getOpenGLObjectStateFromNode(node);
        val pVertexBuffer: FloatBuffer = FloatBuffer.wrap((node as HasGeometry).vertices)

        s.mStoredPrimitiveCount = pVertexBuffer.remaining() / node.vertexSize

        gl.gL3.glBindVertexArray(s.mVertexArrayObject[0])
        gl.glBindBuffer(GL.GL_ARRAY_BUFFER, s.mVertexBuffers[0])

        gl.gL3.glEnableVertexAttribArray(0)
        gl.glBufferData(GL.GL_ARRAY_BUFFER,
                (pVertexBuffer.limit() * (java.lang.Float.SIZE / java.lang.Byte.SIZE)).toLong(),
                pVertexBuffer,
                if (s.isDynamic)
                    GL.GL_DYNAMIC_DRAW
                else
                    GL.GL_STATIC_DRAW)

        gl.gL3.glVertexAttribPointer(0,
                node.vertexSize,
                GL.GL_FLOAT,
                false,
                0,
                0)

        gl.gL3.glBindVertexArray(0)
        gl.glBindBuffer(GL.GL_ARRAY_BUFFER, 0)
    }

    fun updateVertices(node: Node) {
        val s = getOpenGLObjectStateFromNode(node)
        val pVertexBuffer: FloatBuffer = FloatBuffer.wrap((node as HasGeometry).vertices)

        s.mStoredPrimitiveCount = pVertexBuffer.remaining() / node.vertexSize

        gl.gL3.glBindVertexArray(s.mVertexArrayObject[0])
        gl.glBindBuffer(GL.GL_ARRAY_BUFFER, s.mVertexBuffers[0])

        gl.gL3.glEnableVertexAttribArray(0)
        gl.glBufferData(GL.GL_ARRAY_BUFFER,
                (pVertexBuffer.limit() * (java.lang.Float.SIZE / java.lang.Byte.SIZE)).toLong(),
                pVertexBuffer,
                GL.GL_DYNAMIC_DRAW)

        gl.gL3.glVertexAttribPointer(0,
                node.vertexSize,
                GL.GL_FLOAT,
                false,
                0,
                0)

        gl.gL3.glBindVertexArray(0)
        gl.glBindBuffer(GL.GL_ARRAY_BUFFER, 0)
    }

    fun setNormalsAndCreateBufferForNode(node: Node) {
        val s = getOpenGLObjectStateFromNode(node);
        val pNormalBuffer: FloatBuffer = FloatBuffer.wrap((node as HasGeometry).normals)

        gl.gL3.glBindVertexArray(s.mVertexArrayObject[0])
        gl.glBindBuffer(GL.GL_ARRAY_BUFFER, s.mVertexBuffers[1])

        if(pNormalBuffer.limit() > 0) {
            gl.gL3.glEnableVertexAttribArray(1)
            logger.trace("Submitted normals for ${node.name}, ${pNormalBuffer.limit()}")
            gl.glBufferData(GL.GL_ARRAY_BUFFER,
                    (pNormalBuffer.limit() * (java.lang.Float.SIZE / java.lang.Byte.SIZE)).toLong(),
                    pNormalBuffer,
                    if (s.isDynamic)
                        GL.GL_DYNAMIC_DRAW
                    else
                        GL.GL_STATIC_DRAW)

            gl.gL3.glVertexAttribPointer(1,
                    node.vertexSize,
                    GL.GL_FLOAT,
                    false,
                    0,
                    0)

        }
        gl.gL3.glBindVertexArray(0)
        gl.glBindBuffer(GL.GL_ARRAY_BUFFER, 0)
    }

    fun updateNormals(node: Node) {
        val s = getOpenGLObjectStateFromNode(node);
        val pNormalBuffer: FloatBuffer = FloatBuffer.wrap((node as HasGeometry).normals)

        gl.gL3.glBindVertexArray(s.mVertexArrayObject[0])
        gl.glBindBuffer(GL.GL_ARRAY_BUFFER, s.mVertexBuffers[1])

        gl.gL3.glEnableVertexAttribArray(1)
        gl.glBufferSubData(GL.GL_ARRAY_BUFFER,
                0,
                (pNormalBuffer.limit() * (java.lang.Float.SIZE / java.lang.Byte.SIZE)).toLong(),
                pNormalBuffer)

        gl.gL3.glVertexAttribPointer(1,
                node.vertexSize,
                GL.GL_FLOAT,
                false,
                0,
                0)

        gl.gL3.glBindVertexArray(0)
        gl.glBindBuffer(GL.GL_ARRAY_BUFFER, 0)
    }

    fun setTextureCoordsAndCreateBufferForNode(node: Node) {
        val s = getOpenGLObjectStateFromNode(node);
        val pTextureCoordsBuffer: FloatBuffer = FloatBuffer.wrap((node as HasGeometry).texcoords)

        gl.gL3.glBindVertexArray(s.mVertexArrayObject[0])
        gl.glBindBuffer(GL.GL_ARRAY_BUFFER, s.mVertexBuffers[2])

        gl.gL3.glEnableVertexAttribArray(2)
        gl.glBufferData(GL.GL_ARRAY_BUFFER,
                (pTextureCoordsBuffer.limit() * (java.lang.Float.SIZE / java.lang.Byte.SIZE)).toLong(),
                pTextureCoordsBuffer,
                if (s.isDynamic)
                    GL.GL_DYNAMIC_DRAW
                else
                    GL.GL_STATIC_DRAW)

        gl.gL3.glVertexAttribPointer(2,
                node.texcoordSize,
                GL.GL_FLOAT,
                false,
                0,
                0)

        gl.gL3.glBindVertexArray(0)
        gl.glBindBuffer(GL.GL_ARRAY_BUFFER, 0)
    }

    fun updateTextureCoords(node: Node) {
        val s = getOpenGLObjectStateFromNode(node);
        val pTextureCoordsBuffer: FloatBuffer = FloatBuffer.wrap((node as HasGeometry).texcoords)

        gl.gL3.glBindVertexArray(s.mVertexArrayObject[0])
        gl.gL3.glBindBuffer(GL.GL_ARRAY_BUFFER,
                s.mVertexBuffers[2])

        gl.gL3.glEnableVertexAttribArray(2)
        gl.glBufferSubData(GL.GL_ARRAY_BUFFER,
                0,
                (pTextureCoordsBuffer.limit() * (java.lang.Float.SIZE / java.lang.Byte.SIZE)).toLong(),
                pTextureCoordsBuffer)

        gl.gL3.glVertexAttribPointer(2,
                node.texcoordSize,
                GL.GL_FLOAT,
                false,
                0,
                0)

        gl.gL3.glBindVertexArray(0)
        gl.glBindBuffer(GL.GL_ARRAY_BUFFER, 0)
    }

    fun setIndicesAndCreateBufferForNode(node: Node) {
        val s = getOpenGLObjectStateFromNode(node);
        val pIndexBuffer: IntBuffer = IntBuffer.wrap((node as HasGeometry).indices)

        s.mStoredIndexCount = pIndexBuffer.remaining()

        gl.gL3.glBindVertexArray(s.mVertexArrayObject[0])
        gl.glBindBuffer(GL.GL_ELEMENT_ARRAY_BUFFER, s.mIndexBuffer[0])

        gl.glBufferData(GL.GL_ELEMENT_ARRAY_BUFFER,
                (pIndexBuffer.limit() * (Integer.SIZE / java.lang.Byte.SIZE)).toLong(),
                pIndexBuffer,
                if (s.isDynamic)
                    GL.GL_DYNAMIC_DRAW
                else
                    GL.GL_STATIC_DRAW)

        gl.gL3.glBindVertexArray(0)
        gl.glBindBuffer(GL.GL_ELEMENT_ARRAY_BUFFER, 0)
    }

    fun updateIndices(node: Node) {
        val s = getOpenGLObjectStateFromNode(node);
        val pIndexBuffer: IntBuffer = IntBuffer.wrap((node as HasGeometry).indices)

        s.mStoredIndexCount = pIndexBuffer.remaining()

        gl.gL3.glBindVertexArray(s.mVertexArrayObject[0])
        gl.glBindBuffer(GL.GL_ELEMENT_ARRAY_BUFFER, s.mIndexBuffer[0])

        gl.glBufferSubData(GL.GL_ELEMENT_ARRAY_BUFFER,
                0,
                (pIndexBuffer.limit() * (Integer.SIZE / java.lang.Byte.SIZE)).toLong(),
                pIndexBuffer)

        gl.gL3.glBindVertexArray(0)
        gl.glBindBuffer(GL.GL_ELEMENT_ARRAY_BUFFER, 0)
    }

    fun drawNode(node: Node, offset: Int = 0) {
        val s = getOpenGLObjectStateFromNode(node);

        s.program?.use(gl)

        gl.gL3.glBindVertexArray(s.mVertexArrayObject[0])

        if (s.mStoredIndexCount > 0) {
            gl.glBindBuffer(GL.GL_ELEMENT_ARRAY_BUFFER,
                    s.mIndexBuffer[0])
            gl.glDrawElements((node as HasGeometry).geometryType.toOpenGLType(),
                    s.mStoredIndexCount,
                    GL.GL_UNSIGNED_INT,
                    offset.toLong())

            gl.glBindBuffer(GL.GL_ELEMENT_ARRAY_BUFFER, 0)
        } else {
            gl.glDrawArrays((node as HasGeometry).geometryType.toOpenGLType(), offset, s.mStoredPrimitiveCount)
        }

        gl.gL3.glUseProgram(0)
        gl.gL4.glBindVertexArray(0)
    }

    fun drawNodeInstanced(node: Node, count: Int, offset: Long = 0) {
        val s = getOpenGLObjectStateFromNode(node);

        s.program?.use(gl)

        gl.gL4.glBindVertexArray(s.mVertexArrayObject[0])

        if(s.mStoredIndexCount > 0) {
            gl.gL4.glDrawElementsInstanced(
                    (node as HasGeometry).geometryType.toOpenGLType(),
                    s.mStoredIndexCount,
                    GL.GL_UNSIGNED_INT,
                    offset,
                    count)
        } else {
            gl.gL4.glDrawArraysInstanced(
                    (node as HasGeometry).geometryType.toOpenGLType(),
                    0, s.mStoredPrimitiveCount, count);
        }

        gl.gL4.glUseProgram(0)
        gl.gL4.glBindVertexArray(0)
    }
}<|MERGE_RESOLUTION|>--- conflicted
+++ resolved
@@ -39,12 +39,8 @@
     protected var width: Int
     protected var height: Int
     protected var geometryBuffer: ArrayList<GLFramebuffer>
-<<<<<<< HEAD
-    protected var hdrBuffer: GLFramebuffer
-=======
     protected var hdrBuffer: ArrayList<GLFramebuffer>
     protected var combinationBuffer: ArrayList<GLFramebuffer>
->>>>>>> 643eee73
     protected var lightingPassProgram: GLProgram
     protected var hdrPassProgram: GLProgram
     protected var combinerProgram: GLProgram
@@ -75,11 +71,8 @@
         }
 
         geometryBuffer = ArrayList<GLFramebuffer>()
-<<<<<<< HEAD
-=======
         hdrBuffer = ArrayList<GLFramebuffer>()
         combinationBuffer = ArrayList<GLFramebuffer>()
->>>>>>> 643eee73
 
         eyes.forEach {
             // create 32bit position buffer, 16bit normal buffer, 8bit diffuse buffer and 24bit depth buffer
@@ -91,22 +84,6 @@
             gb.addFloatRGBBuffer(this.gl, 16)
             gb.addUnsignedByteRGBABuffer(this.gl, 8)
             gb.addDepthBuffer(this.gl, 24, 1)
-<<<<<<< HEAD
-//        geometryBuffer.addFloatRGBBuffer(this.gl, 16)
-
-            gb.checkDrawBuffers(this.gl)
-
-            geometryBuffer.add(gb)
-        }
-
-        logger.info(geometryBuffer.map { it.toString() }.joinToString("\n"))
-
-        // create HDR buffer
-        hdrBuffer = GLFramebuffer(this.gl, this.width, this.height)
-        hdrBuffer.addFloatRGBBuffer(this.gl, 32)
-        hdrBuffer.addFloatRGBBuffer(this.gl, 32)
-        hdrBuffer.checkDrawBuffers(this.gl)
-=======
             gb.checkDrawBuffers(this.gl)
 
             geometryBuffer.add(gb)
@@ -128,7 +105,6 @@
         }
 
         logger.info(geometryBuffer.map { it.toString() }.joinToString("\n"))
->>>>>>> 643eee73
 
         lightingPassProgram = GLProgram.buildProgram(gl, DeferredLightingRenderer::class.java,
                 arrayOf("shaders/Dummy.vert", "shaders/FullscreenQuadGenerator.geom", "shaders/DeferredLighting.frag"))
@@ -334,11 +310,6 @@
                 gl.glDepthFunc(GL.GL_LEQUAL)
             }
 
-<<<<<<< HEAD
-            preDrawAndUpdateGeometryForNode(n)
-
-            eyes.forEachIndexed { i, eye ->
-=======
             eyes.forEachIndexed { i, eye ->
                 mv = cam.view!!.clone()
                 mv.translate(0.5f * Math.pow(-1.0, 1.0 * i).toFloat(), 0.0f, 0.0f)
@@ -360,7 +331,6 @@
                 }
 
                 preDrawAndUpdateGeometryForNode(n)
->>>>>>> 643eee73
                 geometryBuffer[i].setDrawBuffers(gl)
                 drawNode(n)
             }
@@ -437,14 +407,6 @@
             }
 
             preDrawAndUpdateGeometryForNode(n)
-<<<<<<< HEAD
-
-            eyes.forEachIndexed { i, eye ->
-                geometryBuffer[i].setDrawBuffers(gl)
-                drawNodeInstanced(n, instances.size)
-            }
-        }
-=======
 
             eyes.forEachIndexed { i, eye ->
                 geometryBuffer[i].setDrawBuffers(gl)
@@ -467,27 +429,12 @@
                 lightingPassProgram.getUniform("lights[$i].Linear").setFloat((lights[i] as PointLight).linear)
                 lightingPassProgram.getUniform("lights[$i].Quadratic").setFloat((lights[i] as PointLight).quadratic)
             }
->>>>>>> 643eee73
 
             lightingPassProgram.getUniform("gPosition").setInt(0)
             lightingPassProgram.getUniform("gNormal").setInt(1)
             lightingPassProgram.getUniform("gAlbedoSpec").setInt(2)
             lightingPassProgram.getUniform("gDepth").setInt(3)
 
-<<<<<<< HEAD
-        val lights = scene.discover(scene, { it is PointLight })
-        lightingPassProgram.getUniform("numLights").setInt(lights.size)
-        lightingPassProgram.getUniform("ProjectionMatrix").setFloatMatrix(cam.projection!!.clone(), false)
-        lightingPassProgram.getUniform("InverseProjectionMatrix").setFloatMatrix(cam.projection!!.clone().invert(), false)
-
-        for (i in 0..lights.size - 1) {
-            lightingPassProgram.getUniform("lights[$i].Position").setFloatVector(lights[i].position)
-            lightingPassProgram.getUniform("lights[$i].Color").setFloatVector((lights[i] as PointLight).emissionColor)
-            lightingPassProgram.getUniform("lights[$i].Intensity").setFloat((lights[i] as PointLight).intensity)
-            lightingPassProgram.getUniform("lights[$i].Linear").setFloat((lights[i] as PointLight).linear)
-            lightingPassProgram.getUniform("lights[$i].Quadratic").setFloat((lights[i] as PointLight).quadratic)
-        }
-=======
             lightingPassProgram.getUniform("debugDeferredBuffers").setInt(debugBuffers)
             lightingPassProgram.getUniform("ssao_filterRadius").setFloatVector(ssao_filterRadius)
             lightingPassProgram.getUniform("ssao_distanceThreshold").setFloat(ssao_distanceThreshold)
@@ -495,7 +442,6 @@
 
             geometryBuffer[i].bindTexturesToUnitsWithOffset(gl, 0)
             hdrBuffer[i].setDrawBuffers(gl)
->>>>>>> 643eee73
 
             gl.glViewport(0, 0, hdrBuffer[i].width, hdrBuffer[i].height)
 
@@ -505,50 +451,6 @@
             gl.glPointSize(1.5f)
             gl.glEnable(GL4.GL_PROGRAM_POINT_SIZE)
 
-<<<<<<< HEAD
-        eyes.forEachIndexed { i, eye ->
-            logger.info("Rendering for eye #$i")
-            if (i == 0) {
-                gl.glClearColor(1.0f, 0.0f, 0.0f, 1.0f)
-            } else {
-                gl.glClearColor(0.0f, 1.0f, 0.0f, 0.0f)
-            }
-
-            geometryBuffer[i].bindTexturesToUnitsWithOffset(gl, 0)
-            hdrBuffer.setDrawBuffers(gl)
-
-            if (vrEnabled) {
-                gl.glEnable(GL.GL_SCISSOR_TEST)
-                gl.glViewport(width / 2 * i, 0, width / 2, height);
-                logger.info("VP: ${width / 2 * i}, 0 -> ${width / 2}, $height")
-                gl.glScissor(width / 2 * i, 0, width / 2, height);
-            }
-
-            gl.glDisable(GL.GL_CULL_FACE)
-            gl.glDisable(GL.GL_BLEND)
-            gl.glDisable(GL.GL_DEPTH_TEST)
-            gl.glPointSize(1.5f)
-            gl.glEnable(GL4.GL_PROGRAM_POINT_SIZE)
-
-            gl.glClear(GL.GL_COLOR_BUFFER_BIT or GL.GL_DEPTH_BUFFER_BIT)
-
-            if (doHDR == 0) {
-                geometryBuffer.first().revertToDefaultFramebuffer(gl)
-                renderFullscreenQuad(lightingPassProgram)
-            } else {
-                renderFullscreenQuad(lightingPassProgram)
-
-                hdrBuffer.bindTexturesToUnitsWithOffset(gl, 0)
-                hdrBuffer.revertToDefaultFramebuffer(gl)
-
-                if (vrEnabled) {
-                    gl.glEnable(GL.GL_SCISSOR_TEST)
-                    gl.glViewport(width / 2 * i, 0, width / 2, height);
-                    logger.info("VP: ${width / 2 * i}, 0 -> ${width / 2}, $height")
-                    gl.glScissor(width / 2 * i, 0, width / 2, height);
-                }
-
-=======
             gl.glClear(GL.GL_COLOR_BUFFER_BIT or GL.GL_DEPTH_BUFFER_BIT)
 
             if (doHDR == 0) {
@@ -567,13 +469,10 @@
                 gl.glViewport(0, 0, combinationBuffer[i].width, combinationBuffer[i].height)
                 gl.glClear(GL.GL_COLOR_BUFFER_BIT or GL.GL_DEPTH_BUFFER_BIT)
 
->>>>>>> 643eee73
                 hdrPassProgram.getUniform("Gamma").setFloat(this.gamma)
                 hdrPassProgram.getUniform("Exposure").setFloat(this.exposure)
                 renderFullscreenQuad(hdrPassProgram)
             }
-<<<<<<< HEAD
-=======
         }
 
         combinationBuffer.first().revertToDefaultFramebuffer(gl)
@@ -594,7 +493,6 @@
             combinerProgram.getUniform("rightEye").setInt(0)
             combinerProgram.getUniform("vrActive").setInt(0)
             renderFullscreenQuad(combinerProgram)
->>>>>>> 643eee73
         }
     }
 
@@ -723,11 +621,6 @@
             geometryBuffer.forEach {
                 it.resize(gl, newWidth / 2, newHeight / 2)
             }
-<<<<<<< HEAD
-        } else {
-            geometryBuffer.first().resize(gl, newWidth, newHeight)
-            hdrBuffer.resize(gl, newWidth, newHeight)
-=======
 
             hdrBuffer.forEach {
                 it.resize(gl, newWidth / 2, newHeight / 2)
@@ -735,7 +628,6 @@
         } else {
             geometryBuffer.first().resize(gl, newWidth, newHeight)
             hdrBuffer.first().resize(gl, newWidth, newHeight)
->>>>>>> 643eee73
         }
 
         gl.glClear(GL.GL_DEPTH_BUFFER_BIT or GL.GL_COLOR_BUFFER_BIT)
