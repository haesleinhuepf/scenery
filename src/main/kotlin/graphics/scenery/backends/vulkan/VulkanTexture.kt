--- conflicted
+++ resolved
@@ -331,11 +331,7 @@
                             dstStage = VK_PIPELINE_STAGE_TRANSFER_BIT,
                             commandBuffer = this)
 
-<<<<<<< HEAD
-                        image!!.copyFrom(this, buffer, gt?.extents)
-=======
-                        image.copyFrom(this, buffer)
->>>>>>> ed13fe21
+                        image.copyFrom(this, buffer, gt?.extents)
 
                         transitionLayout(image.image,
                             VK_IMAGE_LAYOUT_TRANSFER_DST_OPTIMAL,
