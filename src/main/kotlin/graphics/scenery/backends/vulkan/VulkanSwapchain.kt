--- conflicted
+++ resolved
@@ -43,15 +43,9 @@
     /** Swapchain handle. */
     override var handle: Long = 0L
     /** Array for rendered images. */
-<<<<<<< HEAD
-    override var images: VkImageArray? = null
+    override var images = VkImageArray()
     /** Array for image views. */
-    override var imageViews: VkImageViewArray? = null
-=======
-    override var images: LongArray = LongArray(0)
-    /** Array for image views. */
-    override var imageViews: LongArray = LongArray(0)
->>>>>>> 0fa7e45a
+    override var imageViews = VkImageViewArray()
     /** Number of frames presented with this swapchain. */
     protected var presentedFrames: Long = 0
 
